from sklearn.utils.validation import check_is_fitted
import numpy as np
import pandas as pd
from ..utils.validation import check_equal_index
from ..utils.transformations import tabularize, concat_nested_arrays
from ..utils.time_series import rand_intervals_rand_n, rand_intervals_fixed_n
from .base import BaseTransformer

<<<<<<< HEAD
__all__ = ['RandomIntervalSegmenter']
=======
>>>>>>> 90a90273

__all__ = ['RandomIntervalSegmenter', 'IntervalSegmenter', 'DerivativeSlopeTransformer']
__author__ = ["Markus Löning", "Jason Lines"]

<<<<<<< HEAD
class RandomIntervalSegmenter(BaseTransformer):
    """Transformer that segments time-series into random intervals.

    Parameters
    ----------

    param n_intervals: str or int
        Number of intervals to generate.
        - If "sqrt", sqrt of length of time-series is used.
        - If "random", random number of intervals is generated.
        - If int, n_intervals intervals are generated.
        Default is "sqrt".

    param random_state: : int, RandomState instance or None, optional (default=None)
        If int, random_state is the seed used by the random number generator;
        If RandomState instance, random_state is the random number generator;
        If None, the random number generator is the RandomState instance used
        by `np.random`.

    param check_input: bool, optional (default=True)
        When set to ``True``, inputs will be validated, otherwise inputs are assumed to be valid
        and no checks are performed. Use with caution.
    """

    def __init__(self, n_intervals='sqrt', min_length=None, random_state=None, check_input=True):


        self.input_indexes_ = []  # list of time-series indexes of each column
        self.random_state = random_state
=======

class IntervalSegmenter(BaseTransformer):
    """
    Interval segmentation transformer.

    Parameters
    ----------
    intervals : int, np.ndarray or list of np.ndarrays with one for each column of input data.
        Intervals to generate.
        - If int, intervals are generated.
        - If ndarray, 2d np.ndarray [n_intervals, 2] with rows giving intervals, the first column giving start points,
        and the second column giving end points of intervals
        - If list of np.ndarrays, there is one array for each column.
    """

    def __init__(self, intervals=None, check_input=True):
        self.intervals = intervals
>>>>>>> 90a90273
        self.check_input = check_input
        self.input_indexes_ = []  # list of time-series indexes of each column
        self.input_shape_ = ()
<<<<<<< HEAD
        self.n_intervals = n_intervals
        self.columns_ = []
        if min_length is None:
            self.min_length = 1
        else:
            self.min_length = min_length

        if n_intervals in ('sqrt', 'random'):
            self.n_intervals = n_intervals
        elif np.issubdtype(type(n_intervals), np.integer):
            if n_intervals <= 0:
                raise ValueError('Number of intervals must be positive')
            self.n_intervals = n_intervals
        else:
            raise ValueError(f'Number of intervals must be either "random", "sqrt" or positive integer, '
                             f'but found {type(n_intervals)}')
=======
>>>>>>> 90a90273

    def fit(self, X, y=None):
        """
        Fit transformer, generating random interval indices.

        Parameters
        ----------
        X : pandas DataFrame of shape [n_samples, n_features]
            Input data
        y : pandas Series, shape (n_samples, ...), optional
            Targets for supervised learning.

        Returns
        -------
        self : an instance of self.
        """

        if self.check_input:
            pass
            # TODO check input is series column, not column of primitives

        # Cast into 2d dataframe
        if X.ndim == 1:
            X = pd.DataFrame(X)

        self.input_shape_ = X.shape

        # Retrieve time-series indexes from each column.
        # TODO generalise to columns with series of unequal length
        self.input_indexes_ = [X.iloc[0, c].index if hasattr(X.iloc[0, c], 'index')
                               else np.arange(X.iloc[0, c].shape[0]) for c in range(self.input_shape_[1])]

<<<<<<< HEAD
        # Compute random intervals for each column.
        # TODO if multiple columns are passed, introduce option to compute one set of shared intervals,
        #  or use ColumnTransformer?
        if self.n_intervals == 'random':
            self.intervals_ = [rand_intervals_rand_n(self.input_indexes_[c],
                                                     random_state=self.random_state)
=======
        if isinstance(self.intervals, np.ndarray):
            self.intervals_ = [self.intervals]

        if (isinstance(self.intervals, list) and (len(self.intervals) == self.input_shape_[1])
                and np.all([isinstance(intervals, np.ndarray) for intervals in self.intervals])):
            self.intervals_ = self.intervals

        elif np.issubdtype(self.intervals, np.integer):
            self.intervals_ = [np.array_split(self.input_indexes_[c], self.intervals)
>>>>>>> 90a90273
                               for c in range(self.input_shape_[1])]

        else:
<<<<<<< HEAD
            self.intervals_ = [rand_intervals_fixed_n(self.input_indexes_[c],
                                                      n=self.n_intervals,
                                                      min_length=self.min_length,
                                                      random_state=self.random_state)
                               for c in range(self.input_shape_[1])]
=======
            raise ValueError()

>>>>>>> 90a90273
        return self

    def transform(self, X, y=None):
        """
        Transform X, segments time-series in each column into random intervals using interval indices generated
        during `fit`.

        Parameters
        ----------
        X : nested pandas DataFrame of shape [n_samples, n_features]
            Nested dataframe with time-series in cells.

        Returns
        -------
        Xt : pandas DataFrame
          Transformed pandas DataFrame with same number of rows and one column for each generated interval.
        """

        # Check is fit had been called
        check_is_fitted(self, 'intervals_')

        # Cast into 2d dataframe
        if X.ndim == 1:
            X = pd.DataFrame(X)

        # Check inputs.
        if self.check_input:
            # Check that the input is of the same shape as the one passed
            # during fit.
            if (X.shape[1] if X.ndim == 2 else 1) != self.input_shape_[1]:
                raise ValueError('Number of columns of input is different from what was seen'
                                 'in `fit`')
            # Input validation
            if not all([np.array_equal(fit_idx, trans_idx) for trans_idx, fit_idx in zip(check_equal_index(X),
                                                                                         self.input_indexes_)]):
                raise ValueError('Indexes of input time-series are different from what was seen in `fit`')

        # Segment into intervals.
        intervals = []
        self.colnames_ = []
        for c, (colname, col) in enumerate(X.items()):

            # Tabularize each column assuming series have equal indexes in any given column.
            # TODO generalise to non-equal-index cases
            arr = tabularize(col, return_array=True)
            for start, end in self.intervals_[c]:
                interval = arr[:, start:end]
                intervals.append(interval)
                self.colnames_.append(f'{colname}_{start}_{end}')

        # Return nested pandas Series or DataFrame.
        Xt = pd.DataFrame(concat_nested_arrays(intervals, return_arrays=True))
<<<<<<< HEAD
        Xt.columns = self.columns_
        return Xt
=======
        Xt.columns = self.colnames_
        return Xt


class RandomIntervalSegmenter(IntervalSegmenter):
    """
    Transformer that segments time-series into random intervals with random starting points and lengths. Some
    intervals may overlap and may be duplicates.

    Parameters
    ----------
    n_intervals : str, int or float
        Number of intervals to generate.
        - If "log", log of m is used where m is length of time series.
        - If "sqrt", sqrt of m is used.
        - If "random", random number of intervals is generated.
        - If int, n_intervals intervals are generated.
        - If float, int(n_intervals * m) is used with n_intervals giving the fraction of intervals of the
        time series length.

        For all arguments relative to the length of the time series, the generated number of intervals is
        always at least 1.

        Default is "sqrt".

    random_state : int, RandomState instance or None, optional (default=None)
        If int, random_state is the seed used by the random number generator;
        If RandomState instance, random_state is the random number generator;
        If None, the random number generator is the RandomState instance used
        by `np.random`.

    check_input : bool, optional (default=True)
        When set to ``True``, inputs will be validated, otherwise inputs are assumed to be valid
        and no checks are performed. Use with caution.
    """

    def __init__(self, n_intervals='sqrt', min_length=None, random_state=None, check_input=True):

        self.min_length = 1 if min_length is None else min_length
        self.n_intervals = n_intervals
        self.random_state = random_state

        super(RandomIntervalSegmenter, self).__init__(check_input=check_input)

    @property
    def random_state(self):
        """
        Makes private attribute read-only.
        """
        return self._random_state

    @random_state.setter
    def random_state(self, random_state):
        """
        Set random state making sure rng is always updated as well.
        """
        self._random_state = random_state
        self._rng = check_random_state(random_state)

    def fit(self, X, y=None):
        """
        Fit transformer, generating random interval indices.

        Parameters
        ----------
        X : pandas DataFrame of shape [n_samples, n_features]
            Input data
        y : pandas Series, shape (n_samples, ...), optional
            Targets for supervised learning.

        Returns
        -------
        self : RandomIntervalSegmenter
            This estimator
        """

        if self.check_input:
            # TODO check input is series column, not column of primitives
            pass

        self.input_shape_ = X.shape

        # Retrieve time-series indexes from each column.
        # TODO generalise to columns with series of unequal length
        self.input_indexes_ = [X.iloc[0, c].index if hasattr(X.iloc[0, c], 'index')
                               else np.arange(X.iloc[0, c].shape[0]) for c in range(self.input_shape_[1])]

        # Compute random intervals for each column.
        # TODO if multiple columns are passed, introduce option to compute one set of shared intervals,
        #  or rely on ColumnTransformer?
        if self.n_intervals == 'random':
            self.intervals_ = [self._rand_intervals_rand_n(self.input_indexes_[c])
                               for c in range(self.input_shape_[1])]
        else:
            self.intervals_ = [self._rand_intervals_fixed_n(self.input_indexes_[c], n=self.n_intervals)
                               for c in range(self.input_shape_[1])]
        return self

    def _rand_intervals_rand_n(self, x):
        """
        Compute a random number of intervals from index (x) with
        random starting points and lengths. Intervals are unique, but may overlap.

        Parameters
        ----------
        x : array_like, shape = [n_observations]
        random_state : int, RandomState instance or None, optional (default=None)

        Returns
        -------
        intervals : array-like, shape = [n, 2]
            2d array containing start and end points of intervals

        References
        ----------
        ..[1] Deng, Houtao, et al. "A time series forest for classification and feature extraction."
            Information Sciences 239 (2013): 142-153.
        """

        starts = []
        ends = []
        m = x.shape[0]  # series length
        W = self._rng.randint(1, m, size=int(np.sqrt(m)))
        for w in W:
            size = m - w + 1
            start = self._rng.randint(size, size=int(np.sqrt(size)))
            starts.extend(start)
            for s in start:
                end = s + w
                ends.append(end)
        return np.column_stack([starts, ends])

    def _rand_intervals_fixed_n(self, x, n):
        """
        Compute a fixed number (n) of intervals from index (x) with
        random starting points and lengths. Intervals may overlap and may not be unique.

        Parameters
        ----------
        x : array_like, shape = [n_observations]
            Array containing the time-series index.
        n : 'sqrt', 'log', float or int
        random_state : int, RandomState instance or None, optional (default=None)

        Returns
        -------
        intervals : array-like, shape = [n, 2]
            2d array containing start and end points of intervals
        """

        m = len(x)
        # compute number of random intervals relative to series length (m)
        # TODO use smarter dispatch at construction to avoid evaluating if-statements here each time function is called
        if np.issubdtype(type(n), np.integer) and (n >= 1):
            pass
        elif n == 'sqrt':
            n = int(np.sqrt(m))
        elif n == 'log':
            n = int(np.log(m))
        elif np.issubdtype(type(n), np.floating) and (n > 0) and (n <= 1):
            n = int(m * n)
        else:
            raise ValueError(f'Number of intervals must be either "random", "sqrt", a positive integer, or a float '
                             f'value between 0 and 1, but found {n}.')

        # make sure there is at least one interval
        n = np.maximum(1, n)

        starts = self._rng.randint(m - self.min_length + 1, size=n)
        if n == 1:
            starts = [starts]  # make it an iterable

        ends = [start + self._rng.randint(self.min_length, m - start + 1) for start in starts]
        return np.column_stack([starts, ends])

      
class DerivativeSlopeTransformer(BaseTransformer):
    # TODO add docstrings
    def transform(self, X, y=None):
        num_cases, num_dim = X.shape
        output_df = pd.DataFrame()
        for dim in range(num_dim):
            dim_data = X.iloc[:,dim]
            out = DerivativeSlopeTransformer.row_wise_get_der(dim_data)
            output_df['der_dim_'+str(dim)] = pd.Series(out)

        return output_df

    @staticmethod
    def row_wise_get_der(X):

        def get_der(x):
            der = []
            for i in range(1, len(x) - 1):
                der.append(((x[i] - x[i - 1]) + ((x[i + 1] - x[i - 1]) / 2)) / 2)
            return pd.Series([der[0]] + der + [der[-1]])

        return [get_der(x) for x in X]
>>>>>>> 90a90273
<|MERGE_RESOLUTION|>--- conflicted
+++ resolved
@@ -1,50 +1,16 @@
 from sklearn.utils.validation import check_is_fitted
+from sklearn.utils.validation import check_random_state
 import numpy as np
 import pandas as pd
 from ..utils.validation import check_equal_index
-from ..utils.transformations import tabularize, concat_nested_arrays
-from ..utils.time_series import rand_intervals_rand_n, rand_intervals_fixed_n
+from ..utils.transformations import tabularize
+from ..utils.transformations import concat_nested_arrays
 from .base import BaseTransformer
 
-<<<<<<< HEAD
-__all__ = ['RandomIntervalSegmenter']
-=======
->>>>>>> 90a90273
 
 __all__ = ['RandomIntervalSegmenter', 'IntervalSegmenter', 'DerivativeSlopeTransformer']
 __author__ = ["Markus Löning", "Jason Lines"]
 
-<<<<<<< HEAD
-class RandomIntervalSegmenter(BaseTransformer):
-    """Transformer that segments time-series into random intervals.
-
-    Parameters
-    ----------
-
-    param n_intervals: str or int
-        Number of intervals to generate.
-        - If "sqrt", sqrt of length of time-series is used.
-        - If "random", random number of intervals is generated.
-        - If int, n_intervals intervals are generated.
-        Default is "sqrt".
-
-    param random_state: : int, RandomState instance or None, optional (default=None)
-        If int, random_state is the seed used by the random number generator;
-        If RandomState instance, random_state is the random number generator;
-        If None, the random number generator is the RandomState instance used
-        by `np.random`.
-
-    param check_input: bool, optional (default=True)
-        When set to ``True``, inputs will be validated, otherwise inputs are assumed to be valid
-        and no checks are performed. Use with caution.
-    """
-
-    def __init__(self, n_intervals='sqrt', min_length=None, random_state=None, check_input=True):
-
-
-        self.input_indexes_ = []  # list of time-series indexes of each column
-        self.random_state = random_state
-=======
 
 class IntervalSegmenter(BaseTransformer):
     """
@@ -62,29 +28,9 @@
 
     def __init__(self, intervals=None, check_input=True):
         self.intervals = intervals
->>>>>>> 90a90273
         self.check_input = check_input
         self.input_indexes_ = []  # list of time-series indexes of each column
         self.input_shape_ = ()
-<<<<<<< HEAD
-        self.n_intervals = n_intervals
-        self.columns_ = []
-        if min_length is None:
-            self.min_length = 1
-        else:
-            self.min_length = min_length
-
-        if n_intervals in ('sqrt', 'random'):
-            self.n_intervals = n_intervals
-        elif np.issubdtype(type(n_intervals), np.integer):
-            if n_intervals <= 0:
-                raise ValueError('Number of intervals must be positive')
-            self.n_intervals = n_intervals
-        else:
-            raise ValueError(f'Number of intervals must be either "random", "sqrt" or positive integer, '
-                             f'but found {type(n_intervals)}')
-=======
->>>>>>> 90a90273
 
     def fit(self, X, y=None):
         """
@@ -117,14 +63,6 @@
         self.input_indexes_ = [X.iloc[0, c].index if hasattr(X.iloc[0, c], 'index')
                                else np.arange(X.iloc[0, c].shape[0]) for c in range(self.input_shape_[1])]
 
-<<<<<<< HEAD
-        # Compute random intervals for each column.
-        # TODO if multiple columns are passed, introduce option to compute one set of shared intervals,
-        #  or use ColumnTransformer?
-        if self.n_intervals == 'random':
-            self.intervals_ = [rand_intervals_rand_n(self.input_indexes_[c],
-                                                     random_state=self.random_state)
-=======
         if isinstance(self.intervals, np.ndarray):
             self.intervals_ = [self.intervals]
 
@@ -134,20 +72,10 @@
 
         elif np.issubdtype(self.intervals, np.integer):
             self.intervals_ = [np.array_split(self.input_indexes_[c], self.intervals)
->>>>>>> 90a90273
                                for c in range(self.input_shape_[1])]
 
         else:
-<<<<<<< HEAD
-            self.intervals_ = [rand_intervals_fixed_n(self.input_indexes_[c],
-                                                      n=self.n_intervals,
-                                                      min_length=self.min_length,
-                                                      random_state=self.random_state)
-                               for c in range(self.input_shape_[1])]
-=======
             raise ValueError()
-
->>>>>>> 90a90273
         return self
 
     def transform(self, X, y=None):
@@ -200,10 +128,6 @@
 
         # Return nested pandas Series or DataFrame.
         Xt = pd.DataFrame(concat_nested_arrays(intervals, return_arrays=True))
-<<<<<<< HEAD
-        Xt.columns = self.columns_
-        return Xt
-=======
         Xt.columns = self.colnames_
         return Xt
 
@@ -401,5 +325,4 @@
                 der.append(((x[i] - x[i - 1]) + ((x[i + 1] - x[i - 1]) / 2)) / 2)
             return pd.Series([der[0]] + der + [der[-1]])
 
-        return [get_der(x) for x in X]
->>>>>>> 90a90273
+        return [get_der(x) for x in X]