# -*- coding: utf-8 -*-

__author__ = ["mloning"]
__all__ = ["ESTIMATOR_TEST_PARAMS", "EXCLUDE_ESTIMATORS", "EXCLUDED_TESTS"]

import numpy as np
from sklearn.preprocessing import FunctionTransformer, StandardScaler

from sktime.annotation.clasp import ClaSPSegmentation
from sktime.base import BaseEstimator
from sktime.forecasting.exp_smoothing import ExponentialSmoothing
from sktime.forecasting.structural import UnobservedComponents
from sktime.registry import (
    BASE_CLASS_LIST,
    BASE_CLASS_LOOKUP,
    ESTIMATOR_TAG_LIST,
    TRANSFORMER_MIXIN_LIST,
)
from sktime.regression.compose import ComposableTimeSeriesForestRegressor
from sktime.transformations.base import BaseTransformer
from sktime.transformations.panel.compose import (
    SeriesToPrimitivesRowTransformer,
    SeriesToSeriesRowTransformer,
)
from sktime.transformations.panel.random_intervals import RandomIntervals
from sktime.transformations.panel.shapelet_transform import RandomShapeletTransform
from sktime.transformations.panel.summarize import FittedParamExtractor

# The following estimators currently do not pass all unit tests
# https://github.com/alan-turing-institute/sktime/issues/1627
EXCLUDE_ESTIMATORS = [
    # SFA is non-compliant with any transformer interfaces, #2064
    "SFA",
    # requires y in fit, this is incompatible with the old testing framework
    #    unless it inherits from the old mixins, which hard coded the y
    #    should be removed once test_all_transformers has been refactored to scenarios
    "TSFreshRelevantFeatureExtractor",
    # PlateauFinder seems to be broken, see #2259
    "PlateauFinder",
]


EXCLUDED_TESTS = {
    # known issue when X is passed, wrong time indices are returned, #1364
    "StackingForecaster": ["test_predict_time_index_with_X"],
    # known side effects on multivariate arguments, #2072
    "WindowSummarizer": ["test_methods_have_no_side_effects"],
    # test fails in the Panel case for Differencer, see #2522
    "Differencer": ["test_transform_inverse_transform_equivalent"],
    # tagged in issue #2490
    "SignatureClassifier": [
        "test_classifier_on_unit_test_data",
        "test_classifier_on_basic_motions",
    ],
    # test fail with deep problem with pickling inside tensorflow.
    "CNNClassifier": [
        "test_fit_idempotent",
        "test_persistence_via_pickle",
    ],
    "CNNRegressor": [
        "test_fit_idempotent",
        "test_persistence_via_pickle",
    ],
    # pickling problem with local method see #2490
    "ProximityStump": [
        "test_persistence_via_pickle",
        "test_fit_does_not_overwrite_hyper_params",
    ],
    "ProximityTree": [
        "test_persistence_via_pickle",
        "test_fit_does_not_overwrite_hyper_params",
    ],
    "ProximityForest": [
        "test_persistence_via_pickle",
        "test_fit_does_not_overwrite_hyper_params",
    ],
    # sth is not quite right with the RowTransformer-s changing state,
    #   but these are anyway on their path to deprecation, see #2370
    "SeriesToPrimitivesRowTransformer": ["test_methods_do_not_change_state"],
    "SeriesToSeriesRowTransformer": ["test_methods_do_not_change_state"],
    # ColumnTransformer still needs to be refactored, see #2537
<<<<<<< HEAD
    "ColumnTransformer": [
        "test_methods_do_not_change_state",
        "test_fit_transform_output",
    ],
    # Early classifiers intentionally retain information from previous predict calls
=======
    "ColumnTransformer": ["test_methods_do_not_change_state"],
    # Early classifiers intentionally retain information from pervious predict calls
>>>>>>> 7ae7abeb
    #   for #1.
    # #2 amd #3 are due to predict/predict_proba returning two items and that breaking
    #   assert_array_equal
    "TEASER": [  # EC
        "test_methods_do_not_change_state",
        "test_fit_idempotent",
        "test_persistence_via_pickle",
    ],
    "ProbabilityThresholdEarlyClassifier": [  # EC
        "test_methods_do_not_change_state",
        "test_fit_idempotent",
        "test_persistence_via_pickle",
    ],
    "VARMAX": "test_update_predict_single",  # see 2997, sporadic failure, unknown cause
}

# We here configure estimators for basic unit testing, including setting of
# required hyper-parameters and setting of hyper-parameters for faster training.
SERIES_TO_SERIES_TRANSFORMER = StandardScaler()
SERIES_TO_PRIMITIVES_TRANSFORMER = FunctionTransformer(
    np.mean, kw_args={"axis": 0}, check_inverse=False
)

ESTIMATOR_TEST_PARAMS = {
    FittedParamExtractor: {
        "forecaster": ExponentialSmoothing(),
        "param_names": ["initial_level"],
    },
    SeriesToPrimitivesRowTransformer: {
        "transformer": SERIES_TO_PRIMITIVES_TRANSFORMER,
        "check_transformer": False,
    },
    SeriesToSeriesRowTransformer: {
        "transformer": SERIES_TO_SERIES_TRANSFORMER,
        "check_transformer": False,
    },
    RandomShapeletTransform: {
        "max_shapelets": 5,
        "n_shapelet_samples": 50,
        "batch_size": 20,
    },
    RandomIntervals: {
        "n_intervals": 3,
    },
    ComposableTimeSeriesForestRegressor: {"n_estimators": 3},
    UnobservedComponents: {"level": "local level"},
    ClaSPSegmentation: {"period_length": 5, "n_cps": 1},
}

# We use estimator tags in addition to class hierarchies to further distinguish
# estimators into different categories. This is useful for defining and running
# common tests for estimators with the same tags.
VALID_ESTIMATOR_TAGS = tuple(ESTIMATOR_TAG_LIST)

# These methods should not change the state of the estimator, that is, they should
# not change fitted parameters or hyper-parameters. They are also the methods that
# "apply" the fitted estimator to data and useful for checking results.
NON_STATE_CHANGING_METHODS = (
    "predict",
    "predict_var",
    "predict_proba",
    "decision_function",
    "transform",
    # todo: add this back
    # escaping this, since for some estimators
    #   the input format of inverse_transform assumes special col names
    # "inverse_transform",
)

# The following gives a list of valid estimator base classes.
VALID_TRANSFORMER_TYPES = tuple(TRANSFORMER_MIXIN_LIST) + (BaseTransformer,)

VALID_ESTIMATOR_BASE_TYPES = tuple(BASE_CLASS_LIST)

VALID_ESTIMATOR_TYPES = (
    BaseEstimator,
    *VALID_ESTIMATOR_BASE_TYPES,
    *VALID_TRANSFORMER_TYPES,
)

VALID_ESTIMATOR_BASE_TYPE_LOOKUP = BASE_CLASS_LOOKUP<|MERGE_RESOLUTION|>--- conflicted
+++ resolved
@@ -79,16 +79,8 @@
     "SeriesToPrimitivesRowTransformer": ["test_methods_do_not_change_state"],
     "SeriesToSeriesRowTransformer": ["test_methods_do_not_change_state"],
     # ColumnTransformer still needs to be refactored, see #2537
-<<<<<<< HEAD
-    "ColumnTransformer": [
-        "test_methods_do_not_change_state",
-        "test_fit_transform_output",
-    ],
-    # Early classifiers intentionally retain information from previous predict calls
-=======
     "ColumnTransformer": ["test_methods_do_not_change_state"],
     # Early classifiers intentionally retain information from pervious predict calls
->>>>>>> 7ae7abeb
     #   for #1.
     # #2 amd #3 are due to predict/predict_proba returning two items and that breaking
     #   assert_array_equal
