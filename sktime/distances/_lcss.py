# -*- coding: utf-8 -*-
__author__ = ["chrisholder"]

import warnings
from typing import Any

import numpy as np
from numba import njit
from numba.core.errors import NumbaWarning

from sktime.distances.base import DistanceCallable, NumbaDistance
from sktime.distances.lower_bounding import resolve_bounding_matrix

# Warning occurs when using large time series (i.e. 1000x1000)
warnings.simplefilter("ignore", category=NumbaWarning)


class _LcssDistance(NumbaDistance):
    r"""Longest common subsequence (LCSS) between two time series.

    The LCSS distance for time series is based on the solution to the
    longest common subsequence problem in pattern matching [1]. The typical problem
    is to find the longest subsequence that is common to two discrete series based on
    the edit distance. This approach can be extended to consider real-valued time series
    by using a distance threshold epsilon, which defines the maximum difference
    between a pair of values that is allowed for them to be considered a match.
    LCSS finds the optimal alignment between two series by find the greatest number
    of matching pairs. The LCSS distance uses a matrix :math:'L' that records the
    sequence of matches over valid warpings. For two series :math:'a = a_1,... a_m
    and b = b_1,... b_m, L' is found by iterating over all valid windows (i.e.
    where bounding_matrix is not infinity, which by default is the constant band
    :math:'|i-j|<w*m', where :math:'w' is the window parameter value and m is series
    length), then calculating

    ::math
    if(|a_i - b_j| < espilon) \\
            &L_{i,j} \leftarrow L_{i-1,j-1}+1 \\
    else\\
            &L_{i,j} \leftarrow \max(L_{i,j-1}, L_{i-1,j})\\

    The distance is an inverse function of the final LCSS.
    ::math
    d_{LCSS}({\bf a,b}) = 1- \frac{LCSS({\bf a,b})}{m}.\]

    Note that series a and b need not be equal length.

    References
    ----------
    .. [1] D. Hirschberg, Algorithms for the longest common subsequence problem, Journal
    of the ACM 24(4), 664--675, 1977
    """

    def _distance_factory(
        self,
        x: np.ndarray,
        y: np.ndarray,
        epsilon: float = 1.0,
        window: float = None,
        itakura_max_slope: float = None,
        bounding_matrix: np.ndarray = None,
        **kwargs: Any,
    ) -> DistanceCallable:
        """Create a no_python compiled lcss distance callable.

        Series should be shape (d, m), where d is the number of dimensions, m the series
        length. Series can be different lengths.

        Parameters
        ----------
        x: np.ndarray (2d array of shape (d,m1)).
            First time series.
        y: np.ndarray (2d array of shape (d,m2)).
            Second time series.
        epsilon : float, default = 1.
            Matching threshold to determine if two subsequences are considered close
            enough to be considered 'common'.
        window: float, default = None, radius of the bounding window (if using
        Sakoe-Chiba lower bounding). Must be between 0 and 1.
        itakura_max_slope: float, defaults = None, gradient of the slope for bounding
        parallelogram (if using Itakura parallelogram lower bounding). Must be
            between 0 and 1.
        bounding_matrix: np.ndarray (2d array of shape (m1,m2)), defaults = None
            Custom bounding matrix to use. If defined then other lower_bounding params
            are ignored. The matrix should be structure so that indexes considered in
            bound should be the value 0. and indexes outside the bounding matrix should
            be infinity.
        kwargs: Any Extra kwargs.

        Returns
        -------
        Callable[[np.ndarray, np.ndarray], float]
            No_python compiled lcss distance callable.

        Raises
        ------
        ValueError
            If the input time series is not a numpy array.
            If the input time series doesn't have exactly 2 dimensions.
            If the sakoe_chiba_window_radius is not an integer.
            If the itakura_max_slope is not a float or int.
            If epsilon is not a float.
        """
        _bounding_matrix = resolve_bounding_matrix(
            x, y, window, itakura_max_slope, bounding_matrix
        )

        if not isinstance(epsilon, float):
            raise ValueError("The value of epsilon must be a float.")

        @njit(cache=True)
        def numba_lcss_distance(
            _x: np.ndarray,
            _y: np.ndarray,
        ) -> float:
            x_size = _x.shape[1]
            y_size = _y.shape[1]
            cost_matrix = _sequence_cost_matrix(_x, _y, _bounding_matrix, epsilon)
            return 1 - float(cost_matrix[x_size, y_size] / min(x_size, y_size))

        return numba_lcss_distance


@njit(cache=True)
def _sequence_cost_matrix(
    x: np.ndarray,
    y: np.ndarray,
    bounding_matrix: np.ndarray,
    epsilon: float,
):
    """Compute the lcss cost matrix between two timeseries.

    Parameters
    ----------
    x: np.ndarray (2d array), first time series.
    y: np.ndarray (2d array), second time series.
    bounding_matrix: np.ndarray (2d of size mxn where m is len(x) and n is len(y))
        Bounding matrix where the values in bound are marked by finite values and
        outside bound points are infinite values.
    epsilon : float
        Matching threshold to determine if distance between two subsequences are
        considered similar (similar if distance less than the threshold).

    Returns
    -------
    np.ndarray (2d of size mxn where m is len(x) and n is len(y))
        Lcss cost matrix between x and y.
    """
    dimensions = x.shape[0]
<<<<<<< HEAD
    x_size = x.shape[0]
    y_size = y.shape[0]
=======
    x_size = x.shape[1]
    y_size = y.shape[1]
>>>>>>> fcb58f3b
    cost_matrix = np.zeros((x_size + 1, y_size + 1))
    for i in range(1, x_size + 1):
        for j in range(1, y_size + 1):
            if np.isfinite(bounding_matrix[i - 1, j - 1]):
                curr_dist = 0
                for k in range(dimensions):
<<<<<<< HEAD
                    curr_dist += \
                        (x[k][i - 1] - y[k][j - 1]) * (x[k][i - 1] - y[k][j - 1])
=======
                    curr_dist += (x[k][i - 1] - y[k][j - 1]) * (
                        x[k][i - 1] - y[k][j - 1]
                    )
>>>>>>> fcb58f3b
                curr_dist = np.sqrt(curr_dist)
                if curr_dist < epsilon:
                    cost_matrix[i, j] = 1 + cost_matrix[i - 1, j - 1]
                else:
                    cost_matrix[i, j] = max(
                        cost_matrix[i, j - 1], cost_matrix[i - 1, j]
                    )

    return cost_matrix<|MERGE_RESOLUTION|>--- conflicted
+++ resolved
@@ -10,6 +10,7 @@
 
 from sktime.distances.base import DistanceCallable, NumbaDistance
 from sktime.distances.lower_bounding import resolve_bounding_matrix
+from sktime.distances._euclidean import _local_euclidean_distance
 
 # Warning occurs when using large time series (i.e. 1000x1000)
 warnings.simplefilter("ignore", category=NumbaWarning)
@@ -146,27 +147,17 @@
         Lcss cost matrix between x and y.
     """
     dimensions = x.shape[0]
-<<<<<<< HEAD
-    x_size = x.shape[0]
-    y_size = y.shape[0]
-=======
     x_size = x.shape[1]
     y_size = y.shape[1]
->>>>>>> fcb58f3b
     cost_matrix = np.zeros((x_size + 1, y_size + 1))
     for i in range(1, x_size + 1):
         for j in range(1, y_size + 1):
             if np.isfinite(bounding_matrix[i - 1, j - 1]):
                 curr_dist = 0
                 for k in range(dimensions):
-<<<<<<< HEAD
-                    curr_dist += \
-                        (x[k][i - 1] - y[k][j - 1]) * (x[k][i - 1] - y[k][j - 1])
-=======
                     curr_dist += (x[k][i - 1] - y[k][j - 1]) * (
                         x[k][i - 1] - y[k][j - 1]
                     )
->>>>>>> fcb58f3b
                 curr_dist = np.sqrt(curr_dist)
                 if curr_dist < epsilon:
                     cost_matrix[i, j] = 1 + cost_matrix[i - 1, j - 1]
