# -*- coding: utf-8 -*-
# copyright: sktime developers, BSD-3-Clause License (see LICENSE file)
"""Registry of mtypes and scitypes.

Note for extenders: new mtypes for an existing scitypes
    should be entered in the _registry in the module with name _[scitype].
When adding a new scitype, add it in SCITYPE_REGISTER here.

This module exports the following:

---

SCITYPE_REGISTER - list of tuples

each tuple corresponds to an mtype tag, elements as follows:
    0 : string - name of the scitype as used throughout sktime and in datatypes
    1 : string - plain English description of the scitype

---

MTYPE_REGISTER - list of tuples

each tuple corresponds to an mtype, elements as follows:
    0 : string - name of the mtype as used throughout sktime and in datatypes
    1 : string - name of the scitype the mtype is for, must be in SCITYPE_REGISTER
    2 : string - plain English description of the scitype

---

MTYPE_SOFT_DEPS - dict with str keys and values

keys are mtypes with soft dependencies, values are str or list of str
strings in values are names of soft dependency packages required for the mtype

---

mtype_to_scitype(mtype: str) - convenience function that returns scitype for an mtype

---
"""

from sktime.datatypes._alignment._registry import (
    MTYPE_LIST_ALIGNMENT,
    MTYPE_REGISTER_ALIGNMENT,
)
from sktime.datatypes._hierarchical._registry import (
    MTYPE_LIST_HIERARCHICAL,
    MTYPE_REGISTER_HIERARCHICAL,
    MTYPE_SOFT_DEPS_HIERARCHICAL,
)
from sktime.datatypes._panel._registry import (
    MTYPE_LIST_PANEL,
    MTYPE_REGISTER_PANEL,
    MTYPE_SOFT_DEPS_PANEL,
)
from sktime.datatypes._proba._registry import MTYPE_LIST_PROBA, MTYPE_REGISTER_PROBA
from sktime.datatypes._series._registry import (
    MTYPE_LIST_SERIES,
    MTYPE_REGISTER_SERIES,
    MTYPE_SOFT_DEPS_SERIES,
)
from sktime.datatypes._table._registry import MTYPE_LIST_TABLE, MTYPE_REGISTER_TABLE

MTYPE_REGISTER = []
MTYPE_REGISTER += MTYPE_REGISTER_SERIES
MTYPE_REGISTER += MTYPE_REGISTER_PANEL
MTYPE_REGISTER += MTYPE_REGISTER_HIERARCHICAL
MTYPE_REGISTER += MTYPE_REGISTER_ALIGNMENT
MTYPE_REGISTER += MTYPE_REGISTER_TABLE
MTYPE_REGISTER += MTYPE_REGISTER_PROBA

MTYPE_SOFT_DEPS = {}
MTYPE_SOFT_DEPS.update(MTYPE_SOFT_DEPS_SERIES)
MTYPE_SOFT_DEPS.update(MTYPE_SOFT_DEPS_PANEL)
MTYPE_SOFT_DEPS.update(MTYPE_SOFT_DEPS_HIERARCHICAL)

<<<<<<< HEAD
=======

# mtypes to exclude in checking since they are ambiguous and rare
AMBIGUOUS_MTYPES = ["numpyflat", "alignment_loc"]

# all time series mtypes excluding ambiguous ones
ALL_TIME_SERIES_MTYPES = (
    list(MTYPE_LIST_PANEL) + list(MTYPE_LIST_SERIES) + list(MTYPE_LIST_HIERARCHICAL)
)
ALL_TIME_SERIES_MTYPES = list(set(ALL_TIME_SERIES_MTYPES).difference(AMBIGUOUS_MTYPES))

>>>>>>> 274ea752

__all__ = [
    "MTYPE_REGISTER",
    "MTYPE_LIST_HIERARCHICAL",
    "MTYPE_LIST_PANEL",
    "MTYPE_LIST_SERIES",
    "MTYPE_LIST_ALIGNMENT",
    "MTYPE_LIST_TABLE",
    "MTYPE_LIST_PROBA",
    "MTYPE_SOFT_DEPS",
    "SCITYPE_REGISTER",
]


SCITYPE_REGISTER = [
    ("Series", "uni- or multivariate time series"),
    ("Panel", "panel of uni- or multivariate time series"),
    ("Hierarchical", "hierarchical panel of time series with 3 or more levels"),
    ("Alignment", "series or sequence alignment"),
    ("Table", "data table with primitive column types"),
    ("Proba", "probability distribution or distribution statistics, return types"),
]

SCITYPE_LIST = [x[0] for x in SCITYPE_REGISTER]


def mtype_to_scitype(mtype: str, return_unique=False, coerce_to_list=False):
    """Infer scitype belonging to mtype.

    Parameters
    ----------
    mtype : str, or list of str, or nested list/str object, or None
        mtype(s) to find scitype of, a valid mtype string
        valid mtype strings, with explanation, are in datatypes.MTYPE_REGISTER

    Returns
    -------
    scitype : str, or list of str, or nested list/str object, or None
        if str, returns scitype belonging to mtype, if mtype is str
        if list, returns this function element-wise applied
        if nested list/str object, replaces mtype str by scitype str
        if None, returns None
    return_unique : bool, default=False
        if True, makes return unique
    coerce_to_list : bool, default=Fakse
        if True, coerces rerturn to list, even if one-element

    Raises
    ------
    TypeError, if input is not of the type specified
    ValueError, if there are two scitypes for the/some mtype string
        (this should not happen in general, it means there is a bug)
    ValueError, if there is no scitype for the/some mtype string
    """
    # handle the "None" case first
    if mtype is None or mtype == "None":
        return None
    # recurse if mtype is a list
    if isinstance(mtype, list):
        scitype_list = [mtype_to_scitype(x) for x in mtype]
        if return_unique:
            scitype_list = list(set(scitype_list))
        return scitype_list

    # checking for type. Checking str is enough, recursion above will do the rest.
    if not isinstance(mtype, str):
        raise TypeError(
            "mtype must be str, or list of str, nested list/str object, or None"
        )

    scitype = [k[1] for k in MTYPE_REGISTER if k[0] == mtype]

    if len(scitype) > 1:
        raise ValueError("multiple scitypes match the mtype, specify scitype")

    if len(scitype) < 1:
        raise ValueError(f"{mtype} is not a supported mtype")

    if coerce_to_list:
        return [scitype[0]]
    else:
        return scitype[0]


def scitype_to_mtype(scitype: str, softdeps: str = "exclude"):
    """Return list of all mtypes belonging to scitype.

    Parameters
    ----------
    scitype : str, or list of str
        scitype(s) to find mtypes for, a valid scitype string
        valid scitype strings, with explanation, are in datatypes.SCITYPE_REGISTER
    softdeps : str, optional, default = "exclude"
        whether to return mtypes that require soft dependencies
        "exclude" = only mtypes that do not require soft dependencies are returned
        "present" = only mtypes with soft deps satisfied by the environment are returned
        "all" = all mtypes, irrespective of soft deps satisfied or required, returned
        any other value defaults to "all"

    Returns
    -------
    mtypes : list of str
        all mtypes such that mtype_to_scitype(element) is in the list scitype
        if list, returns this function element-wise applied
        if nested list/str object, replaces mtype str by scitype str
        if None, returns None

    Raises
    ------
    TypeError, if input is not of the type specified
    ValueError, if one of the strings is not a valid scitype string
    RuntimeError, if there is no mtype for the/some scitype string (this must be a bug)
    """
    msg = "scitype argument must be str or list of str"
    # handle the "None" case first
    if scitype is None or scitype == "None":
        raise TypeError(msg)
    # recurse if mtype is a list
    if isinstance(scitype, list):
        scitype_list = [y for x in scitype for y in scitype_to_mtype(x)]
        return scitype_list

    # checking for type. Checking str is enough, recursion above will do the rest.
    if not isinstance(scitype, str):
        raise TypeError(msg)

    # now we know scitype is a string, check if it is in the register
    if scitype not in SCITYPE_LIST:
        raise ValueError(
            f'"{scitype}" is not a valid scitype string, see datatypes.SCITYPE_REGISTER'
        )

    mtypes = [k[0] for k in MTYPE_REGISTER if k[1] == scitype]

    if len(mtypes) == 0:
        # if there are no mtypes, this must have been reached by mistake/bug
        raise RuntimeError("no mtypes defined for scitype " + scitype)

    if softdeps not in ["exclude", "present"]:
        return mtypes

    if softdeps == "exclude":
        # subset to mtypes that require no soft deps
        mtypes = [m for m in mtypes if m not in MTYPE_SOFT_DEPS.keys()]
        return mtypes

    if softdeps == "present":
        from sktime.utils.validation._dependencies import _check_soft_dependencies

        def present(x):
            """Return True if x has satisfied soft dependency or has no soft dep."""
            if x not in MTYPE_SOFT_DEPS.keys():
                return True
            else:
<<<<<<< HEAD
                return _check_soft_dependencies(x, severity="none")
=======
                return _check_soft_dependencies(MTYPE_SOFT_DEPS[x], severity="none")
>>>>>>> 274ea752

        # return only mtypes with soft dependencies present (or requiring none)
        mtypes = [m for m in mtypes if present(m)]
        return mtypes<|MERGE_RESOLUTION|>--- conflicted
+++ resolved
@@ -74,8 +74,6 @@
 MTYPE_SOFT_DEPS.update(MTYPE_SOFT_DEPS_PANEL)
 MTYPE_SOFT_DEPS.update(MTYPE_SOFT_DEPS_HIERARCHICAL)
 
-<<<<<<< HEAD
-=======
 
 # mtypes to exclude in checking since they are ambiguous and rare
 AMBIGUOUS_MTYPES = ["numpyflat", "alignment_loc"]
@@ -86,7 +84,6 @@
 )
 ALL_TIME_SERIES_MTYPES = list(set(ALL_TIME_SERIES_MTYPES).difference(AMBIGUOUS_MTYPES))
 
->>>>>>> 274ea752
 
 __all__ = [
     "MTYPE_REGISTER",
@@ -241,11 +238,7 @@
             if x not in MTYPE_SOFT_DEPS.keys():
                 return True
             else:
-<<<<<<< HEAD
-                return _check_soft_dependencies(x, severity="none")
-=======
                 return _check_soft_dependencies(MTYPE_SOFT_DEPS[x], severity="none")
->>>>>>> 274ea752
 
         # return only mtypes with soft dependencies present (or requiring none)
         mtypes = [m for m in mtypes if present(m)]
