--- conflicted
+++ resolved
@@ -156,15 +156,11 @@
             If any multivariate series_length in X is < 9 and
             pad_value_short_series is set to None
         """
-<<<<<<< HEAD
         from sktime.transformations.panel.rocket._minirocket_multi_var_numba import (
             _fit_multi_var,
         )
 
         X_2d_t, lenghts_1darray = _nested_dataframe_to_transposed2D_array_and_len_list(
-=======
-        X_2d_t, lengths_1darray = _nested_dataframe_to_transposed2D_array_and_len_list(
->>>>>>> 194e9b12
             X, pad=self.pad_value_short_series
         )
 
