--- conflicted
+++ resolved
@@ -14,20 +14,6 @@
 
 import numpy as np
 import pandas as pd
-<<<<<<< HEAD
-from numba import (
-    NumbaPendingDeprecationWarning,
-    NumbaTypeSafetyWarning,
-    njit,
-    objmode,
-    prange,
-    set_num_threads,
-)
-from numba.core import types
-from numba.typed import Dict
-=======
-from scipy.sparse import csr_matrix
->>>>>>> 5a2a854c
 from sklearn.feature_selection import chi2, f_classif
 from sklearn.preprocessing import KBinsDiscretizer
 from sklearn.tree import DecisionTreeClassifier
@@ -148,11 +134,7 @@
         "X_inner_mtype": "numpy3D",  # which mtypes do _fit/_predict support for X?
         "y_inner_mtype": "pd_Series_Table",  # which mtypes does y require?
         "requires_y": True,  # does y need to be passed in fit?
-<<<<<<< HEAD
-        "python_dependencies": "scipy",
-=======
-        "python_dependencies": "numba",
->>>>>>> 5a2a854c
+        "python_dependencies": ["numba", "scipy"],
     }
 
     def __init__(
@@ -162,11 +144,8 @@
         window_size=12,
         norm=False,
         binning_method="equi-depth",
-        anova=False,
         variance=False,
-        bigrams=False,
         skip_grams=False,
-        remove_repeat_words=False,
         lower_bounding=True,
         save_words=False,
         feature_selection="none",
@@ -338,17 +317,14 @@
         -------
         List of dictionaries containing SFA words
         """
-<<<<<<< HEAD
-        from scipy.sparse import csr_matrix
-=======
         from numba.core import types
         from numba.typed import Dict
+        from scipy.sparse import csr_matrix
 
         from sktime.transformations.panel.dictionary_based._sfa_fast_numba import (
             _transform_case,
             create_bag_transform,
         )
->>>>>>> 5a2a854c
 
         self.check_is_fitted()
         X = check_X(X, enforce_univariate=True, coerce_to_numpy=True)
@@ -402,18 +378,15 @@
 
     def transform_to_bag(self, words, word_len, y=None):
         """Transform words to bag-of-pattern and apply feature selection."""
-<<<<<<< HEAD
-        from scipy.sparse import csr_matrix
-=======
         from numba.core import types
         from numba.typed import Dict
+        from scipy.sparse import csr_matrix
 
         from sktime.transformations.panel.dictionary_based._sfa_fast_numba import (
             create_bag_feature_selection,
             create_bag_none,
             create_feature_names,
         )
->>>>>>> 5a2a854c
 
         bag_of_words = None
         rng = check_random_state(self.random_state)
